"""
    weasyprint.css.counters
    -----------------------

    Implement counter styles.

    These are defined in CSS Counter Styles Level 3:
    https://www.w3.org/TR/css-counter-styles-3/#counter-style-system

"""

<<<<<<< HEAD
=======
from copy import deepcopy
from math import inf

>>>>>>> 21314bc7
from .utils import remove_whitespace


def symbol(string_or_url):
    """Create a string from a symbol."""
    # TODO: this function should handle images too, and return something else
    # than strings.
    type_, value = string_or_url
    if type_ == 'string':
        return value
    return ''


def parse_counter_style_name(tokens, counter_style):
    tokens = remove_whitespace(tokens)
    if len(tokens) == 1:
        token, = tokens
        if token.type == 'ident':
            if token.lower_value in ('decimal', 'disc'):
                if token.lower_value not in counter_style:
                    return token.value
            elif token.lower_value != 'none':
                return token.value


class CounterStyle(dict):
    """Counter styles dictionary.

    .. versionadded:: 0.52

    Keep a list of counter styles defined by ``@counter-style`` rules, indexed
    by their names.

    See https://www.w3.org/TR/css-counter-styles-3/.

    """
    def resolve_counter(self, counter_name, previous_types=None):
        if counter_name[0] in ('symbols()', 'string'):
            counter_type, arguments = counter_name
            if counter_type == 'string':
                system = (None, 'cyclic', None)
                symbols = (('string', arguments),)
                suffix = ('string', '')
            elif counter_type == 'symbols()':
                system = (
                    None, arguments[0], 1 if arguments[0] == 'fixed' else None)
                symbols = tuple(
                    ('string', argument) for argument in arguments[1:])
                suffix = ('string', ' ')
            return {
                'system': system,
                'negative': (('string', '-'), ('string', '')),
                'prefix': ('string', ''),
                'suffix': suffix,
                'range': 'auto',
                'pad': (0, ''),
                'fallback': 'decimal',
                'symbols': symbols,
                'additive_symbols': (),
            }
        elif counter_name in self:
            # Avoid circular fallbacks
            if previous_types is None:
                previous_types = []
            elif counter_name in previous_types:
                return
            previous_types.append(counter_name)

            counter = self[counter_name].copy()
            if counter['system']:
                extends, system, _ = counter['system']
            else:
                extends, system = None, 'symbolic'

            # Handle extends
            while extends:
                if system in self:
                    extended_counter = self[system]
                    counter['system'] = extended_counter['system']
                    previous_types.append(system)
                    if counter['system']:
                        extends, system, _ = counter['system']
                    else:
                        extends, system = None, 'symbolic'
                    if extends and system in previous_types:
                        extends, system = 'extends', 'decimal'
                        continue
                    for name, value in extended_counter.items():
                        if counter[name] is None and value is not None:
                            counter[name] = value
                else:
                    return counter

            return counter

    def render_value(self, counter_value, counter_name=None, counter=None,
                     previous_types=None):
        """Generate the counter representation.

        See https://www.w3.org/TR/css-counter-styles-3/#generate-a-counter

        """
        assert counter or counter_name
        counter = counter or self.resolve_counter(counter_name, previous_types)
        if counter is None:
            if 'decimal' in self:
                return self.render_value(counter_value, 'decimal')
            else:
                # Could happen if the UA stylesheet is not used
                return ''

        if counter['system']:
            extends, system, fixed_number = counter['system']
        else:
            extends, system, fixed_number = None, 'symbolic', None

        # Avoid circular fallbacks
        if previous_types is None:
            previous_types = []
        elif system in previous_types:
            return self.render_value(counter_value, 'decimal')
        previous_types.append(counter_name)

        # Handle extends
        while extends:
            if system in self:
                extended_counter = self[system]
                counter['system'] = extended_counter['system']
                if counter['system']:
                    extends, system, fixed_number = counter['system']
                else:
                    extends, system, fixed_number = None, 'symbolic', None
                if system in previous_types:
                    return self.render_value(counter_value, 'decimal')
                previous_types.append(system)
                for name, value in extended_counter.items():
                    if counter[name] is None and value is not None:
                        counter[name] = value
            else:
                return self.render_value(counter_value, 'decimal')

        # Step 2
        if counter['range'] in ('auto', None):
            min_range, max_range = -inf, inf
            if system in ('alphabetic', 'symbolic'):
                min_range = 1
            elif system == 'additive':
                min_range = 0
            counter_ranges = ((min_range, max_range),)
        else:
            counter_ranges = counter['range']
        for min_range, max_range in counter_ranges:
            if min_range <= counter_value <= max_range:
                break
        else:
            return self.render_value(
                counter_value, counter['fallback'] or 'decimal',
                previous_types=previous_types)

        # Step 3
        initial = None
        is_negative = counter_value < 0
        if is_negative:
            negative_prefix, negative_suffix = (
                symbol(character) for character
                in counter['negative'] or (('string', '-'), ('string', '')))
            use_negative = (
                system in
                ('symbolic', 'alphabetic', 'numeric', 'additive'))
            if use_negative:
                counter_value = abs(counter_value)

        # TODO: instead of using the decimal fallback when we have the wrong
        # number of symbols, we should discard the whole counter. The problem
        # only happens when extending from another style, it is easily refused
        # during validation otherwise.

        if system == 'cyclic':
            length = len(counter['symbols'])
            if length < 1:
                return self.render_value(counter_value, 'decimal')
            index = (counter_value - 1) % length
            initial = symbol(counter['symbols'][index])

        elif system == 'fixed':
            length = len(counter['symbols'])
            if length < 1:
                return self.render_value(counter_value, 'decimal')
            index = counter_value - fixed_number
            if 0 <= index < length:
                initial = symbol(counter['symbols'][index])
            else:
                return self.render_value(
                    counter_value, counter['fallback'] or 'decimal',
                    previous_types=previous_types)

        elif system == 'symbolic':
            length = len(counter['symbols'])
            if length < 1:
                return self.render_value(counter_value, 'decimal')
            index = (counter_value - 1) % length
            repeat = (counter_value - 1) // length + 1
            initial = symbol(counter['symbols'][index]) * repeat

        elif system == 'alphabetic':
            length = len(counter['symbols'])
            if length < 2:
                return self.render_value(counter_value, 'decimal')
            reversed_parts = []
            while counter_value != 0:
                counter_value -= 1
                reversed_parts.append(symbol(
                    counter['symbols'][counter_value % length]))
                counter_value //= length
            initial = ''.join(reversed(reversed_parts))

        elif system == 'numeric':
            if counter_value == 0:
                initial = symbol(counter['symbols'][0])
            else:
                reversed_parts = []
                length = len(counter['symbols'])
                if length < 2:
                    return self.render_value(counter_value, 'decimal')
                counter_value = abs(counter_value)
                while counter_value != 0:
                    reversed_parts.append(symbol(
                        counter['symbols'][counter_value % length]))
                    counter_value //= length
                initial = ''.join(reversed(reversed_parts))

        elif system == 'additive':
            if counter_value == 0:
                for weight, symbol_string in counter['additive_symbols']:
                    if weight == 0:
                        initial = symbol(symbol_string)
            else:
                parts = []
                if len(counter['additive_symbols']) < 1:
                    return self.render_value(counter_value, 'decimal')
                for weight, symbol_string in counter['additive_symbols']:
                    repetitions = counter_value // weight
                    parts.extend([symbol(symbol_string)] * repetitions)
                    counter_value -= weight * repetitions
                    if counter_value == 0:
                        initial = ''.join(parts)
                        break
            if initial is None:
                return self.render_value(
                    counter_value, counter['fallback'] or 'decimal',
                    previous_types=previous_types)

        assert initial is not None

        # Step 4
        pad = counter['pad'] or (0, '')
        pad_difference = pad[0] - len(initial)
        if is_negative and use_negative:
            pad_difference -= len(negative_prefix) + len(negative_suffix)
        if pad_difference > 0:
            initial = pad_difference * symbol(pad[1]) + initial

        # Step 5
        if is_negative and use_negative:
            initial = negative_prefix + initial + negative_suffix

        # Step 6
        return initial

    def render_marker(self, counter_name, counter_value):
        """Generate the content of a ::marker pseudo-element."""
        counter = self.resolve_counter(counter_name)
        if counter is None:
            if 'decimal' in self:
                return self.render_marker('decimal', counter_value)
            else:
                # Could happen if the UA stylesheet is not used
                return ''

        prefix = symbol(counter['prefix'] or ('string', ''))
        suffix = symbol(counter['suffix'] or ('string', '. '))

        value = self.render_value(counter_value, counter_name=counter_name)
        assert value is not None
        return prefix + value + suffix

    def copy(self):
        # Values are dicts but they are never modified, no need to deepcopy
        return CounterStyle(super().copy())<|MERGE_RESOLUTION|>--- conflicted
+++ resolved
@@ -9,12 +9,8 @@
 
 """
 
-<<<<<<< HEAD
-=======
-from copy import deepcopy
 from math import inf
 
->>>>>>> 21314bc7
 from .utils import remove_whitespace
 
 
