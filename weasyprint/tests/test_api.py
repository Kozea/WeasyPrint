"""
    weasyprint.tests.test_api
    -------------------------

    Test the public API.

"""

import gzip
import io
import os
import sys
import unicodedata
import zlib
from pathlib import Path
from urllib.parse import urljoin, uses_relative

import py
import pytest
from PIL import Image

from .. import CSS, HTML, __main__, default_url_fetcher
from ..document import resolve_links
from ..urls import path2url
from .test_draw import assert_pixels_equal, parse_pixels
from .testing_utils import (
    FakeHTML, assert_no_logs, capture_logs, http_server, resource_filename)


def _test_resource(class_, basename, check, **kwargs):
    """Common code for testing the HTML and CSS classes."""
    absolute_filename = resource_filename(basename)
    absolute_path = Path(absolute_filename)
    url = path2url(absolute_filename)
    check(class_(absolute_filename, **kwargs))
    check(class_(absolute_path, **kwargs))
    check(class_(guess=absolute_filename, **kwargs))
    check(class_(guess=absolute_path, **kwargs))
    check(class_(filename=absolute_filename, **kwargs))
    check(class_(filename=absolute_path, **kwargs))
    check(class_(url, **kwargs))
    check(class_(guess=url, **kwargs))
    url = path2url(absolute_filename.encode('utf-8'))
    check(class_(url=url, **kwargs))
    with open(absolute_filename, 'rb') as fd:
        check(class_(fd, **kwargs))
    with open(absolute_filename, 'rb') as fd:
        check(class_(guess=fd, **kwargs))
    with open(absolute_filename, 'rb') as fd:
        check(class_(file_obj=fd, **kwargs))
    with open(absolute_filename, 'rb') as fd:
        content = fd.read()
    py.path.local(os.path.dirname(__file__)).chdir()
    relative_filename = os.path.join('resources', basename)
    relative_path = Path(relative_filename)
    check(class_(relative_filename, **kwargs))
    check(class_(relative_path, **kwargs))
    kwargs.pop('base_url', None)
    check(class_(string=content, base_url=relative_filename, **kwargs))
    encoding = kwargs.get('encoding') or 'utf8'
    check(class_(string=content.decode(encoding),  # unicode
                 base_url=relative_filename, **kwargs))
    with pytest.raises(TypeError):
        class_(filename='foo', url='bar')


def _check_doc1(html, has_base_url=True):
    """Check that a parsed HTML document looks like resources/doc1.html"""
    root = html.etree_element
    assert root.tag == 'html'
    assert [child.tag for child in root] == ['head', 'body']
    _head, body = root
    assert [child.tag for child in body] == ['h1', 'p', 'ul', 'div']
    h1, p, ul, div = body
    assert h1.text == 'WeasyPrint test document (with Ünicōde)'
    if has_base_url:
        url = urljoin(html.base_url, 'pattern.png')
        assert url.startswith('file:')
        assert url.endswith('weasyprint/tests/resources/pattern.png')
    else:
        assert html.base_url is None


def _run(args, stdin=b''):
    stdin = io.BytesIO(stdin)
    stdout = io.BytesIO()
    try:
        __main__.HTML = FakeHTML
        __main__.main(args.split(), stdin=stdin, stdout=stdout)
    finally:
        __main__.HTML = HTML
    return stdout.getvalue()


class _fake_file:
    def __init__(self):
        self.chunks = []

    def write(self, data):
        self.chunks.append(bytes(data[:]))

    def getvalue(self):
        return b''.join(self.chunks)


def _png_size(png_bytes):
    image = Image.open(io.BytesIO(png_bytes))
    return image.width, image.height


def _round_meta(pages):
    """Eliminate errors of floating point arithmetic for metadata."""
    for page in pages:
        anchors = page.anchors
        for anchor_name, (pos_x, pos_y) in anchors.items():
            anchors[anchor_name] = round(pos_x, 6), round(pos_y, 6)
        links = page.links
        for i, link in enumerate(links):
            link_type, target, (pos_x, pos_y, width, height), download_name = (
                link)
            link = (
                link_type, target, (round(pos_x, 6), round(pos_y, 6),
                                    round(width, 6), round(height, 6)),
                download_name)
            links[i] = link
        bookmarks = page.bookmarks
        for i, (level, label, (pos_x, pos_y), state) in enumerate(bookmarks):
            bookmarks[i] = (
                level, label, (round(pos_x, 6), round(pos_y, 6)), state)


@assert_no_logs
def test_html_parsing():
    """Test the constructor for the HTML class."""
    _test_resource(FakeHTML, 'doc1.html', _check_doc1)
    _test_resource(FakeHTML, 'doc1_UTF-16BE.html', _check_doc1,
                   encoding='UTF-16BE')

    py.path.local(os.path.dirname(__file__)).chdir()
    filename = os.path.join('resources', 'doc1.html')
    with open(filename, encoding='utf-8') as fd:
        string = fd.read()
    _test_resource(FakeHTML, 'doc1.html', _check_doc1, base_url=filename)
    _check_doc1(FakeHTML(string=string, base_url=filename))
    _check_doc1(FakeHTML(string=string), has_base_url=False)
    string_with_meta = string.replace(
        '<meta', '<base href="resources/"><meta')
    _check_doc1(FakeHTML(string=string_with_meta, base_url='.'))


@assert_no_logs
def test_css_parsing():
    """Test the constructor for the CSS class."""
    def check_css(css):
        """Check that a parsed stylsheet looks like resources/utf8-test.css"""
        # Using 'encoding' adds a CSSCharsetRule
        h1_rule, = css.matcher.lower_local_name_selectors['h1']
        assert h1_rule[3] == 'before'
        assert h1_rule[4][0][0] == 'content'
        assert h1_rule[4][0][1][0][1] == 'I løvë Unicode'
        assert h1_rule[4][1][0] == 'background_image'
        assert h1_rule[4][1][1][0][0] == 'url'
        assert h1_rule[4][1][1][0][1].startswith('file:')
        assert h1_rule[4][1][1][0][1].endswith(
            'weasyprint/tests/resources/pattern.png')

    _test_resource(CSS, 'utf8-test.css', check_css)
    _test_resource(CSS, 'latin1-test.css', check_css, encoding='latin1')


def check_png_pattern(png_bytes, x2=False, blank=False, rotated=False):
    if blank:
        expected_pixels = '''
            ________
            ________
            ________
            ________
            ________
            ________
            ________
            ________
        '''
        size = 8
    elif x2:
        expected_pixels = '''
            ________________
            ________________
            ________________
            ________________
            ____rrBBBBBB____
            ____rrBBBBBB____
            ____BBBBBBBB____
            ____BBBBBBBB____
            ____BBBBBBBB____
            ____BBBBBBBB____
            ____BBBBBBBB____
            ____BBBBBBBB____
            ________________
            ________________
            ________________
            ________________
        '''
        size = 16
    elif rotated:
        expected_pixels = '''
            ________
            ________
            __BBBB__
            __BBBB__
            __BBBB__
            __rBBB__
            ________
            ________
        '''
        size = 8
    else:
        expected_pixels = '''
            ________
            ________
            __rBBB__
            __BBBB__
            __BBBB__
            __BBBB__
            ________
            ________
        '''
        size = 8
    image = Image.open(io.BytesIO(png_bytes))
    assert_pixels_equal(
        'api_png', size, size, image.getdata(),
        parse_pixels(expected_pixels))


@assert_no_logs
def test_python_render(tmpdir):
    """Test rendering with the Python API."""
    base_url = resource_filename('dummy.html')
    html_string = '<body><img src=pattern.png>'
    css_string = '''
        @page { margin: 2px; size: 8px; background: #fff }
        body { margin: 0; font-size: 0 }
        img { image-rendering: pixelated }

        @media screen { img { transform: rotate(-90deg) } }
    '''
    html = FakeHTML(string=html_string, base_url=base_url)
    css = CSS(string=css_string)

    png_bytes = html.write_png(stylesheets=[css])
    pdf_bytes = html.write_pdf(stylesheets=[css])
    assert png_bytes.startswith(b'\211PNG\r\n\032\n')
    assert pdf_bytes.startswith(b'%PDF')
    check_png_pattern(png_bytes)
    # TODO: check PDF content? How?

    png_file = _fake_file()
    html.write_png(png_file, stylesheets=[css])
    assert png_file.getvalue() == png_bytes
    pdf_file = _fake_file()
    html.write_pdf(pdf_file, stylesheets=[css])
    # assert pdf_file.read_binary() == pdf_bytes

    png_file = tmpdir.join('1.png')
    pdf_file = tmpdir.join('1.pdf')
    html.write_png(png_file.strpath, stylesheets=[css])
    html.write_pdf(pdf_file.strpath, stylesheets=[css])
    assert png_file.read_binary() == png_bytes
    # assert pdf_file.read_binary() == pdf_bytes

    png_file = tmpdir.join('2.png')
    pdf_file = tmpdir.join('2.pdf')
    with open(png_file.strpath, 'wb') as png_fd:
        html.write_png(png_fd, stylesheets=[css])
    with open(pdf_file.strpath, 'wb') as pdf_fd:
        html.write_pdf(pdf_fd, stylesheets=[css])
    assert png_file.read_binary() == png_bytes
    # assert pdf_file.read_binary() == pdf_bytes

    x2_png_bytes = html.write_png(stylesheets=[css], resolution=192)
    check_png_pattern(x2_png_bytes, x2=True)

    screen_css = CSS(string=css_string, media_type='screen')
    rotated_png_bytes = html.write_png(stylesheets=[screen_css])
    check_png_pattern(rotated_png_bytes, rotated=True)

    assert FakeHTML(
        string=html_string, base_url=base_url, media_type='screen'
    ).write_png(
        stylesheets=[io.BytesIO(css_string.encode('utf8'))]
    ) == rotated_png_bytes
    assert FakeHTML(
        string=f'<style>{css_string}</style>{html_string}',
        base_url=base_url, media_type='screen'
    ).write_png() == rotated_png_bytes


@assert_no_logs
def test_command_line_render(tmpdir):
    css = b'''
        @page { margin: 2px; size: 8px; background: #fff }
        @media screen { img { transform: rotate(-90deg) } }
        body { margin: 0; font-size: 0 }
    '''
    html = b'<body><img src=pattern.png>'
    combined = b'<style>' + css + b'</style>' + html
    linked = b'<link rel=stylesheet href=style.css>' + html

    py.path.local(resource_filename('')).chdir()
    # Reference
    html_obj = FakeHTML(string=combined, base_url='dummy.html')
    # pdf_bytes = html_obj.write_pdf()
    png_bytes = html_obj.write_png()
    x2_png_bytes = html_obj.write_png(resolution=192)
    rotated_png_bytes = FakeHTML(
        string=combined, base_url='dummy.html',
        media_type='screen').write_png()
    empty_png_bytes = FakeHTML(
        string=b'<style>' + css + b'</style>').write_png()
    check_png_pattern(png_bytes)
    check_png_pattern(rotated_png_bytes, rotated=True)
    check_png_pattern(empty_png_bytes, blank=True)

    tmpdir.chdir()
    with open(resource_filename('pattern.png'), 'rb') as pattern_fd:
        pattern_bytes = pattern_fd.read()
    tmpdir.join('pattern.png').write_binary(pattern_bytes)
    tmpdir.join('no_css.html').write_binary(html)
    tmpdir.join('combined.html').write_binary(combined)
    tmpdir.join('combined-UTF-16BE.html').write_binary(
        combined.decode('ascii').encode('UTF-16BE'))
    tmpdir.join('linked.html').write_binary(linked)
    tmpdir.join('style.css').write_binary(css)

    _run('combined.html out1.png')
    _run('combined.html out2.pdf')
    assert tmpdir.join('out1.png').read_binary() == png_bytes
    # TODO: check PDF content? How?
    # assert tmpdir.join('out2.pdf').read_binary() == pdf_bytes

    _run('combined-UTF-16BE.html out3.png --encoding UTF-16BE')
    assert tmpdir.join('out3.png').read_binary() == png_bytes

    _run(tmpdir.join('combined.html').strpath + ' out4.png')
    assert tmpdir.join('out4.png').read_binary() == png_bytes

    _run(path2url(tmpdir.join('combined.html').strpath) + ' out5.png')
    assert tmpdir.join('out5.png').read_binary() == png_bytes

    _run('linked.html --debug out6.png')  # test relative URLs
    assert tmpdir.join('out6.png').read_binary() == png_bytes

    _run('combined.html --verbose out7 -f png')
    _run('combined.html --quiet out8 --format pdf')
    assert tmpdir.join('out7').read_binary() == png_bytes
    # assert tmpdir.join('out8').read_binary(), pdf_bytes

    _run('no_css.html out9.png')
    _run('no_css.html out10.png -s style.css')
    assert tmpdir.join('out9.png').read_binary() != png_bytes
    # assert tmpdir.join('out10.png').read_binary() == png_bytes

    stdout = _run('--format png combined.html -')
    assert stdout == png_bytes

    _run('- out11.png', stdin=combined)
    check_png_pattern(tmpdir.join('out11.png').read_binary())
    assert tmpdir.join('out11.png').read_binary() == png_bytes

    stdout = _run('--format png - -', stdin=combined)
    assert stdout == png_bytes

    _run('combined.html out13.png --media-type screen')
    _run('combined.html out12.png -m screen')
    _run('linked.html out14.png -m screen')
    assert tmpdir.join('out12.png').read_binary() == rotated_png_bytes
    assert tmpdir.join('out13.png').read_binary() == rotated_png_bytes
    assert tmpdir.join('out14.png').read_binary() == rotated_png_bytes

    stdout = _run('-f pdf combined.html -')
    assert stdout.count(b'attachment') == 0
    stdout = _run('-f pdf combined.html -')
    assert stdout.count(b'attachment') == 0
    stdout = _run('-f pdf -a pattern.png combined.html -')
    assert stdout.count(b'attachment') == 1
    stdout = _run('-f pdf -a style.css -a pattern.png combined.html -')
    assert stdout.count(b'attachment') == 2

    stdout = _run('-f png -r 192 linked.html -')
    assert stdout == x2_png_bytes
    stdout = _run('-f png --resolution 192 linked.html -')
    assert _run('linked.html - -f png --resolution 192') == x2_png_bytes
    assert stdout == x2_png_bytes

    os.mkdir('subdirectory')
    py.path.local('subdirectory').chdir()
    with capture_logs() as logs:
        stdout = _run('--format png - -', stdin=combined)
    assert len(logs) == 1
    assert logs[0].startswith('ERROR: Failed to load image')
    assert stdout == empty_png_bytes

    with capture_logs() as logs:
        stdout = _run('--format png --base-url= - -', stdin=combined)
    assert len(logs) == 1
    assert logs[0].startswith(
        'ERROR: Relative URI reference without a base URI')
    assert stdout == empty_png_bytes

    stdout = _run('--format png --base-url .. - -', stdin=combined)
    assert stdout == png_bytes

    with pytest.raises(SystemExit):
        _run('--info')

    with pytest.raises(SystemExit):
        _run('--version')

    with pytest.raises(SystemExit):
        _run('combined.html combined.jpg')

    with pytest.raises(SystemExit):
        _run('combined.html combined.pdf --resolution 100')

    with pytest.raises(SystemExit):
        _run('combined.html combined.png -a pattern.png')


@assert_no_logs
def test_unicode_filenames(tmpdir):
    """Test non-ASCII filenames both in Unicode or bytes form."""
    # Replicate pattern.png in CSS so that base_url does not matter.
    html = b'''
        <style>
            @page { margin: 2px; size: 8px; background: #fff }
            html { background: #00f; }
            body { background: #f00; width: 1px; height: 1px }
        </style>
        <body>
    '''
    png_bytes = FakeHTML(string=html).write_png()
    check_png_pattern(png_bytes)
    unicode_filename = 'Unicödé'
    if sys.platform.startswith('darwin'):  # pragma: no cover
        unicode_filename = unicodedata.normalize('NFD', unicode_filename)

    tmpdir.chdir()
    tmpdir.join(unicode_filename).write(html)
    bytes_file, = tmpdir.listdir()
    assert bytes_file.basename == unicode_filename

    assert FakeHTML(unicode_filename).write_png() == png_bytes
    assert FakeHTML(bytes_file.strpath).write_png() == png_bytes

    os.remove(unicode_filename)
    assert tmpdir.listdir() == []

    FakeHTML(string=html).write_png(unicode_filename)
    assert bytes_file.read_binary() == png_bytes


@assert_no_logs
def test_low_level_api():
    html = FakeHTML(string='<body>')
    css = CSS(string='''
        @page { margin: 2px; size: 8px; background: #fff }
        html { background: #00f; }
        body { background: #f00; width: 1px; height: 1px }
    ''')
    pdf_bytes = html.write_pdf(stylesheets=[css])
    assert pdf_bytes.startswith(b'%PDF')
    # TODO: check PDF content? How?
    # assert html.render([css]).write_pdf() == pdf_bytes

    png_bytes = html.write_png(stylesheets=[css])
    document = html.render([css])
    page, = document.pages
    assert page.width == 8
    assert page.height == 8
    assert document.write_png() == png_bytes
    assert document.copy([page]).write_png() == png_bytes

    document = html.render([css])
    page, = document.pages
    assert (page.width, page.height) == (8, 8)
    png_bytes = document.write_png(resolution=192)
    check_png_pattern(png_bytes, x2=True)

    document = html.render([css])
    page, = document.pages
    assert (page.width, page.height) == (8, 8)
    # A resolution that is not multiple of 96:
    assert _png_size(document.write_png(resolution=145.2)) == (12, 12)

    document = FakeHTML(string='''
        <style>
            @page:first { size: 5px 10px } @page { size: 6px 4px }
            p { page-break-before: always }
        </style>
        <p></p>
        <p></p>
    ''').render()
    page_1, page_2 = document.pages
    assert (page_1.width, page_1.height) == (5, 10)
    assert (page_2.width, page_2.height) == (6, 4)

    result = document.write_png()
    # (Max of both widths, Sum of both heights)
    assert _png_size(result) == (6, 14)
    assert document.copy([page_1, page_2]).write_png() == result
    assert _png_size(document.copy([page_1]).write_png()) == (5, 10)
    assert _png_size(document.copy([page_2]).write_png()) == (6, 4)


@pytest.mark.parametrize('html, expected_by_page, round_', (
    ('''
        <style>* { height: 10px }</style>
        <h1>a</h1>
        <h4 style="page-break-after: always">b</h4>
        <h3 style="position: relative; top: 2px; left: 3px">c</h3>
        <h2>d</h2>
        <h1>e</h1>
    ''', [
        [(1, 'a', (0, 0), 'open'), (4, 'b', (0, 10), 'open')],
        [(3, 'c', (3, 2), 'open'), (2, 'd', (0, 10), 'open'),
         (1, 'e', (0, 20), 'open')],
    ], False),
    ('''
        <style>
            * { height: 90px; margin: 0 0 10px 0 }
        </style>
        <h1>Title 1</h1>
        <h1>Title 2</h1>
        <h2 style="position: relative; left: 20px">Title 3</h2>
        <h2>Title 4</h2>
        <h3>Title 5</h3>
        <span style="display: block; page-break-before: always"></span>
        <h2>Title 6</h2>
        <h1>Title 7</h1>
        <h2>Title 8</h2>
        <h3>Title 9</h3>
        <h1>Title 10</h1>
        <h2>Title 11</h2>
    ''', [
        [
            (1, 'Title 1', (0, 0), 'open'),
            (1, 'Title 2', (0, 100), 'open'),
            (2, 'Title 3', (20, 200), 'open'),
            (2, 'Title 4', (0, 300), 'open'),
            (3, 'Title 5', (0, 400), 'open')
        ], [
            (2, 'Title 6', (0, 100), 'open'),
            (1, 'Title 7', (0, 200), 'open'),
            (2, 'Title 8', (0, 300), 'open'),
            (3, 'Title 9', (0, 400), 'open'),
            (1, 'Title 10', (0, 500), 'open'),
            (2, 'Title 11', (0, 600), 'open')
        ],
    ], False),
    ('''
        <style>* { height: 10px }</style>
        <h2>A</h2> <p>depth 1</p>
        <h4>B</h4> <p>depth 2</p>
        <h2>C</h2> <p>depth 1</p>
        <h3>D</h3> <p>depth 2</p>
        <h4>E</h4> <p>depth 3</p>
    ''', [[
        (2, 'A', (0, 0), 'open'),
        (4, 'B', (0, 20), 'open'),
        (2, 'C', (0, 40), 'open'),
        (3, 'D', (0, 60), 'open'),
        (4, 'E', (0, 80), 'open'),
    ]], False),
    ('''
        <style>* { height: 10px; font-size: 0 }</style>
        <h2>A</h2> <p>h2 depth 1</p>
        <h4>B</h4> <p>h4 depth 2</p>
        <h3>C</h3> <p>h3 depth 2</p>
        <h5>D</h5> <p>h5 depth 3</p>
        <h1>E</h1> <p>h1 depth 1</p>
        <h2>F</h2> <p>h2 depth 2</p>
        <h2>G</h2> <p>h2 depth 2</p>
        <h4>H</h4> <p>h4 depth 3</p>
        <h1>I</h1> <p>h1 depth 1</p>
    ''', [[
        (2, 'A', (0, 0), 'open'),
        (4, 'B', (0, 20), 'open'),
        (3, 'C', (0, 40), 'open'),
        (5, 'D', (0, 60), 'open'),
        (1, 'E', (0, 70), 'open'),
        (2, 'F', (0, 90), 'open'),
        (2, 'G', (0, 110), 'open'),
        (4, 'H', (0, 130), 'open'),
        (1, 'I', (0, 150), 'open'),
    ]], False),
    ('<h1>é', [
        [(1, 'é', (0, 0), 'open')]
    ], False),
    ('''
        <h1 style="transform: translateX(50px)">!
    ''', [
        [(1, '!', (50, 0), 'open')]
    ], False),
    ('''
        <style>
          img { display: block; bookmark-label: attr(alt); bookmark-level: 1 }
        </style>
        <img src="%s" alt="Chocolate" />
    ''' % path2url(resource_filename('pattern.png')),
     [[(1, 'Chocolate', (0, 0), 'open')]], False),
    ('''
        <h1 style="transform-origin: 0 0;
                   transform: rotate(90deg) translateX(50px)">!
    ''', [[(1, '!', (0, 50), 'open')]], True),
    ('''
        <body style="transform-origin: 0 0; transform: rotate(90deg)">
        <h1 style="transform: translateX(50px)">!
    ''', [[(1, '!', (0, 50), 'open')]], True),
))
@assert_no_logs
def test_assert_bookmarks(html, expected_by_page, round_):
    document = FakeHTML(string=html).render()
    if round_:
        _round_meta(document.pages)
    assert [page.bookmarks for page in document.pages] == expected_by_page


@assert_no_logs
def test_links():
    def assert_links(html, expected_links_by_page, expected_anchors_by_page,
                     expected_resolved_links,
                     base_url=resource_filename('<inline HTML>'),
                     warnings=(), round=False):
        with capture_logs() as logs:
            document = FakeHTML(string=html, base_url=base_url).render()
            if round:
                _round_meta(document.pages)
            resolved_links = list(resolve_links(document.pages))
        assert len(logs) == len(warnings)
        for message, expected in zip(logs, warnings):
            assert expected in message
        assert [p.links for p in document.pages] == expected_links_by_page
        assert [p.anchors for p in document.pages] == expected_anchors_by_page
        assert resolved_links == expected_resolved_links

    assert_links('''
        <style>
            body { font-size: 10px; line-height: 2; width: 200px }
            p { height: 90px; margin: 0 0 10px 0 }
            img { width: 30px; vertical-align: top }
        </style>
        <p><a href="http://weasyprint.org"><img src=pattern.png></a></p>
        <p style="padding: 0 10px"><a
            href="#lipsum"><img style="border: solid 1px"
                                src=pattern.png></a></p>
        <p id=hello>Hello, World</p>
        <p id=lipsum>
            <a style="display: block; page-break-before: always; height: 30px"
               href="#hel%6Co"></a>
        </p>
    ''', [
        [
<<<<<<< HEAD
            ('external', 'http://weasyprint.org', (0, 0, 30, 20)),
            ('external', 'http://weasyprint.org', (0, 0, 30, 30)),
            ('internal', 'lipsum', (10, 100, 42, 120)),
            ('internal', 'lipsum', (10, 100, 42, 132))
=======
            ('external', 'http://weasyprint.org', (0, 0, 30, 20), None),
            ('external', 'http://weasyprint.org', (0, 0, 30, 30), None),
            ('internal', 'lipsum', (10, 100, 32, 20), None),
            ('internal', 'lipsum', (10, 100, 32, 32), None)
>>>>>>> bf89df5b
        ],
        [('internal', 'hello', (0, 0, 200, 30), None)],
    ], [
        {'hello': (0, 200)},
        {'lipsum': (0, 0)}
    ], [
        (
            [
<<<<<<< HEAD
                ('external', 'http://weasyprint.org', (0, 0, 30, 20)),
                ('external', 'http://weasyprint.org', (0, 0, 30, 30)),
                ('internal', 'lipsum', (10, 100, 42, 120)),
                ('internal', 'lipsum', (10, 100, 42, 132))
=======
                ('external', 'http://weasyprint.org', (0, 0, 30, 20), None),
                ('external', 'http://weasyprint.org', (0, 0, 30, 30), None),
                ('internal', 'lipsum', (10, 100, 32, 20), None),
                ('internal', 'lipsum', (10, 100, 32, 32), None)
>>>>>>> bf89df5b
            ],
            [('hello', 0, 200)],
        ),
        (
            [
                ('internal', 'hello', (0, 0, 200, 30), None)
            ],
            [('lipsum', 0, 0)]),
    ])

    assert_links(
        '''
            <body style="width: 200px">
            <a href="../lipsum/é_%E9" style="display: block; margin: 10px 5px">
        ''', [[('external', 'http://weasyprint.org/foo/lipsum/%C3%A9_%E9',
<<<<<<< HEAD
                (5, 10, 195, 10))]],
        [{}], [([('external', 'http://weasyprint.org/foo/lipsum/%C3%A9_%E9',
                  (5, 10, 195, 10))], [])],
=======
                (5, 10, 190, 0), None)]],
        [{}], [([('external', 'http://weasyprint.org/foo/lipsum/%C3%A9_%E9',
                  (5, 10, 190, 0), None)], [])],
>>>>>>> bf89df5b
        base_url='http://weasyprint.org/foo/bar/')

    assert_links(
        '''
            <body style="width: 200px">
            <div style="display: block; margin: 10px 5px;
                        -weasy-link: url(../lipsum/é_%E9)">
        ''', [[('external', 'http://weasyprint.org/foo/lipsum/%C3%A9_%E9',
<<<<<<< HEAD
                (5, 10, 195, 10))]],
        [{}], [([('external', 'http://weasyprint.org/foo/lipsum/%C3%A9_%E9',
                  (5, 10, 195, 10))], [])],
=======
                (5, 10, 190, 0), None)]],
        [{}], [([('external', 'http://weasyprint.org/foo/lipsum/%C3%A9_%E9',
                  (5, 10, 190, 0), None)], [])],
>>>>>>> bf89df5b
        base_url='http://weasyprint.org/foo/bar/')

    # Relative URI reference without a base URI: allowed for links
    assert_links(
        '''
            <body style="width: 200px">
            <a href="../lipsum" style="display: block; margin: 10px 5px">
<<<<<<< HEAD
        ''', [[('external', '../lipsum', (5, 10, 195, 10))]], [{}],
        [([('external', '../lipsum', (5, 10, 195, 10))], [])], base_url=None)
=======
        ''', [[('external', '../lipsum', (5, 10, 190, 0), None)]], [{}],
        [([('external', '../lipsum', (5, 10, 190, 0), None)], [])],
        base_url=None)
>>>>>>> bf89df5b

    # Relative URI reference without a base URI: not supported for -weasy-link
    assert_links(
        '''
            <body style="width: 200px">
            <div style="-weasy-link: url(../lipsum);
                        display: block; margin: 10px 5px">
        ''', [[]], [{}], [([], [])], base_url=None, warnings=[
            'WARNING: Ignored `-weasy-link: url("../lipsum")` at 1:1, '
            'Relative URI reference without a base URI'])

    # Internal or absolute URI reference without a base URI: OK
    assert_links(
        '''
            <body style="width: 200px">
            <a href="#lipsum" id="lipsum"
                style="display: block; margin: 10px 5px"></a>
            <a href="http://weasyprint.org/" style="display: block"></a>
<<<<<<< HEAD
        ''', [[('internal', 'lipsum', (5, 10, 195, 10)),
               ('external', 'http://weasyprint.org/', (0, 10, 200, 10))]],
        [{'lipsum': (5, 10)}],
        [([('internal', 'lipsum', (5, 10, 195, 10)),
           ('external', 'http://weasyprint.org/', (0, 10, 200, 10))],
=======
        ''', [[('internal', 'lipsum', (5, 10, 190, 0), None),
               ('external', 'http://weasyprint.org/', (0, 10, 200, 0), None)]],
        [{'lipsum': (5, 10)}],
        [([('internal', 'lipsum', (5, 10, 190, 0), None),
           ('external', 'http://weasyprint.org/', (0, 10, 200, 0), None)],
>>>>>>> bf89df5b
          [('lipsum', 5, 10)])],
        base_url=None)

    assert_links(
        '''
            <body style="width: 200px">
            <div style="-weasy-link: url(#lipsum);
                        margin: 10px 5px" id="lipsum">
        ''',
<<<<<<< HEAD
        [[('internal', 'lipsum', (5, 10, 195, 10))]],
        [{'lipsum': (5, 10)}],
        [([('internal', 'lipsum', (5, 10, 195, 10))], [('lipsum', 5, 10)])],
=======
        [[('internal', 'lipsum', (5, 10, 190, 0), None)]],
        [{'lipsum': (5, 10)}],
        [([('internal', 'lipsum', (5, 10, 190, 0), None)],
          [('lipsum', 5, 10)])],
>>>>>>> bf89df5b
        base_url=None)

    assert_links(
        '''
            <style> a { display: block; height: 15px } </style>
            <body style="width: 200px">
                <a href="#lipsum"></a>
                <a href="#missing" id="lipsum"></a>
        ''',
<<<<<<< HEAD
        [[('internal', 'lipsum', (0, 0, 200, 15)),
          ('internal', 'missing', (0, 15, 200, 30))]],
=======
        [[('internal', 'lipsum', (0, 0, 200, 15), None),
          ('internal', 'missing', (0, 15, 200, 15), None)]],
>>>>>>> bf89df5b
        [{'lipsum': (0, 15)}],
        [([('internal', 'lipsum', (0, 0, 200, 15), None)],
          [('lipsum', 0, 15)])],
        base_url=None,
        warnings=[
            'ERROR: No anchor #missing for internal URI reference'])

    assert_links(
        '''
            <body style="width: 100px; transform: translateY(100px)">
            <a href="#lipsum" id="lipsum" style="display: block; height: 20px;
                transform: rotate(90deg) scale(2)">
        ''',
<<<<<<< HEAD
        [[('internal', 'lipsum', (30, 10, 70, 210))]],
        [{'lipsum': (70, 10)}],
        [([('internal', 'lipsum', (30, 10, 70, 210))], [('lipsum', 70, 10)])],
=======
        [[('internal', 'lipsum', (30, 10, 40, 200), None)]],
        [{'lipsum': (70, 10)}],
        [([('internal', 'lipsum', (30, 10, 40, 200), None)],
          [('lipsum', 70, 10)])],
>>>>>>> bf89df5b
        round=True)

    # Download for attachment
    assert_links(
        '''
            <body style="width: 200px">
            <a rel=attachment href="pattern.png" download="wow.png"
                style="display: block; margin: 10px 5px">
        ''', [[('attachment', 'pattern.png',
                (5, 10, 190, 0), 'wow.png')]],
        [{}], [([('attachment', 'pattern.png',
                  (5, 10, 190, 0), 'wow.png')], [])],
        base_url=None)


# Make relative URL references work with our custom URL scheme.
uses_relative.append('weasyprint-custom')


@assert_no_logs
def test_url_fetcher():
    filename = resource_filename('pattern.png')
    with open(filename, 'rb') as pattern_fd:
        pattern_png = pattern_fd.read()

    def fetcher(url):
        if url == 'weasyprint-custom:foo/%C3%A9_%e9_pattern':
            return {'string': pattern_png, 'mime_type': 'image/png'}
        elif url == 'weasyprint-custom:foo/bar.css':
            return {
                'string': 'body { background: url(é_%e9_pattern)',
                'mime_type': 'text/css'}
        elif url == 'weasyprint-custom:foo/bar.no':
            return {
                'string': 'body { background: red }',
                'mime_type': 'text/no'}
        else:
            return default_url_fetcher(url)

    base_url = resource_filename('dummy.html')
    css = CSS(string='''
        @page { size: 8px; margin: 2px; background: #fff }
        body { margin: 0; font-size: 0 }
    ''', base_url=base_url)

    def test(html, blank=False):
        html = FakeHTML(string=html, url_fetcher=fetcher, base_url=base_url)
        check_png_pattern(html.write_png(stylesheets=[css]), blank=blank)

    test('<body><img src="pattern.png">')  # Test a "normal" URL
    test(f'<body><img src="{Path(filename).as_uri()}">')
    test(f'<body><img src="{Path(filename).as_uri()}?ignored">')
    test('<body><img src="weasyprint-custom:foo/é_%e9_pattern">')
    test('<body style="background: url(weasyprint-custom:foo/é_%e9_pattern)">')
    test('<body><li style="list-style: inside '
         'url(weasyprint-custom:foo/é_%e9_pattern)">')
    test('<link rel=stylesheet href="weasyprint-custom:foo/bar.css"><body>')
    test('<style>@import "weasyprint-custom:foo/bar.css";</style><body>')
    test('<link rel=stylesheet href="weasyprint-custom:foo/bar.css"><body>')

    with capture_logs() as logs:
        test('<body><img src="custom:foo/bar">', blank=True)
    assert len(logs) == 1
    assert logs[0].startswith(
        "ERROR: Failed to load image at 'custom:foo/bar'")

    with capture_logs() as logs:
        test(
            '<link rel=stylesheet href="weasyprint-custom:foo/bar.css">'
            '<link rel=stylesheet href="weasyprint-custom:foo/bar.no"><body>')
    assert len(logs) == 1
    assert logs[0].startswith('ERROR: Unsupported stylesheet type text/no')

    def fetcher_2(url):
        assert url == 'weasyprint-custom:%C3%A9_%e9.css'
        return {'string': '', 'mime_type': 'text/css'}
    FakeHTML(
        string='<link rel=stylesheet href="weasyprint-custom:é_%e9.css"><body',
        url_fetcher=fetcher_2).render()


@assert_no_logs
def test_html_meta():
    def assert_meta(html, **meta):
        meta.setdefault('title', None)
        meta.setdefault('authors', [])
        meta.setdefault('keywords', [])
        meta.setdefault('generator', None)
        meta.setdefault('description', None)
        meta.setdefault('created', None)
        meta.setdefault('modified', None)
        meta.setdefault('attachments', [])
        assert vars(FakeHTML(string=html).render().metadata) == meta

    assert_meta('<body>')
    assert_meta(
        '''
            <meta name=author content="I Me &amp; Myself">
            <meta name=author content="Smith, John">
            <title>Test document</title>
            <h1>Another title</h1>
            <meta name=generator content="Human after all">
            <meta name=dummy content=ignored>
            <meta name=dummy>
            <meta content=ignored>
            <meta>
            <meta name=keywords content="html ,\tcss,
                                         pdf,css">
            <meta name=dcterms.created content=2011-04>
            <meta name=dcterms.created content=2011-05>
            <meta name=dcterms.modified content=2013>
            <meta name=keywords content="Python; cairo">
            <meta name=description content="Blah… ">
        ''',
        authors=['I Me & Myself', 'Smith, John'],
        title='Test document',
        generator='Human after all',
        keywords=['html', 'css', 'pdf', 'Python; cairo'],
        description="Blah… ",
        created='2011-04',
        modified='2013')
    assert_meta(
        '''
            <title>One</title>
            <meta name=Author>
            <title>Two</title>
            <title>Three</title>
            <meta name=author content=Me>
        ''',
        title='One',
        authors=['', 'Me'])


@assert_no_logs
def test_http():
    def gzip_compress(data):
        file_obj = io.BytesIO()
        gzip_file = gzip.GzipFile(fileobj=file_obj, mode='wb')
        gzip_file.write(data)
        gzip_file.close()
        return file_obj.getvalue()

    with http_server({
        '/gzip': lambda env: (
            (gzip_compress(b'<html test=ok>'), [('Content-Encoding', 'gzip')])
            if 'gzip' in env.get('HTTP_ACCEPT_ENCODING', '') else
            (b'<html test=accept-encoding-header-fail>', [])
        ),
        '/deflate': lambda env: (
            (zlib.compress(b'<html test=ok>'),
             [('Content-Encoding', 'deflate')])
            if 'deflate' in env.get('HTTP_ACCEPT_ENCODING', '') else
            (b'<html test=accept-encoding-header-fail>', [])
        ),
        '/raw-deflate': lambda env: (
            # Remove zlib header and checksum
            (zlib.compress(b'<html test=ok>')[2:-4],
             [('Content-Encoding', 'deflate')])
            if 'deflate' in env.get('HTTP_ACCEPT_ENCODING', '') else
            (b'<html test=accept-encoding-header-fail>', [])
        ),
    }) as root_url:
        assert HTML(root_url + '/gzip').etree_element.get('test') == 'ok'
        assert HTML(root_url + '/deflate').etree_element.get('test') == 'ok'
        assert HTML(
            root_url + '/raw-deflate').etree_element.get('test') == 'ok'<|MERGE_RESOLUTION|>--- conflicted
+++ resolved
@@ -659,17 +659,10 @@
         </p>
     ''', [
         [
-<<<<<<< HEAD
-            ('external', 'http://weasyprint.org', (0, 0, 30, 20)),
-            ('external', 'http://weasyprint.org', (0, 0, 30, 30)),
-            ('internal', 'lipsum', (10, 100, 42, 120)),
-            ('internal', 'lipsum', (10, 100, 42, 132))
-=======
             ('external', 'http://weasyprint.org', (0, 0, 30, 20), None),
             ('external', 'http://weasyprint.org', (0, 0, 30, 30), None),
-            ('internal', 'lipsum', (10, 100, 32, 20), None),
-            ('internal', 'lipsum', (10, 100, 32, 32), None)
->>>>>>> bf89df5b
+            ('internal', 'lipsum', (10, 100, 42, 120), None),
+            ('internal', 'lipsum', (10, 100, 42, 132), None)
         ],
         [('internal', 'hello', (0, 0, 200, 30), None)],
     ], [
@@ -678,17 +671,10 @@
     ], [
         (
             [
-<<<<<<< HEAD
-                ('external', 'http://weasyprint.org', (0, 0, 30, 20)),
-                ('external', 'http://weasyprint.org', (0, 0, 30, 30)),
-                ('internal', 'lipsum', (10, 100, 42, 120)),
-                ('internal', 'lipsum', (10, 100, 42, 132))
-=======
                 ('external', 'http://weasyprint.org', (0, 0, 30, 20), None),
                 ('external', 'http://weasyprint.org', (0, 0, 30, 30), None),
-                ('internal', 'lipsum', (10, 100, 32, 20), None),
-                ('internal', 'lipsum', (10, 100, 32, 32), None)
->>>>>>> bf89df5b
+                ('internal', 'lipsum', (10, 100, 42, 120), None),
+                ('internal', 'lipsum', (10, 100, 42, 132), None)
             ],
             [('hello', 0, 200)],
         ),
@@ -704,15 +690,9 @@
             <body style="width: 200px">
             <a href="../lipsum/é_%E9" style="display: block; margin: 10px 5px">
         ''', [[('external', 'http://weasyprint.org/foo/lipsum/%C3%A9_%E9',
-<<<<<<< HEAD
-                (5, 10, 195, 10))]],
+                (5, 10, 195, 10), None)]],
         [{}], [([('external', 'http://weasyprint.org/foo/lipsum/%C3%A9_%E9',
-                  (5, 10, 195, 10))], [])],
-=======
-                (5, 10, 190, 0), None)]],
-        [{}], [([('external', 'http://weasyprint.org/foo/lipsum/%C3%A9_%E9',
-                  (5, 10, 190, 0), None)], [])],
->>>>>>> bf89df5b
+                  (5, 10, 195, 10), None)], [])],
         base_url='http://weasyprint.org/foo/bar/')
 
     assert_links(
@@ -721,15 +701,9 @@
             <div style="display: block; margin: 10px 5px;
                         -weasy-link: url(../lipsum/é_%E9)">
         ''', [[('external', 'http://weasyprint.org/foo/lipsum/%C3%A9_%E9',
-<<<<<<< HEAD
-                (5, 10, 195, 10))]],
+                (5, 10, 195, 10), None)]],
         [{}], [([('external', 'http://weasyprint.org/foo/lipsum/%C3%A9_%E9',
-                  (5, 10, 195, 10))], [])],
-=======
-                (5, 10, 190, 0), None)]],
-        [{}], [([('external', 'http://weasyprint.org/foo/lipsum/%C3%A9_%E9',
-                  (5, 10, 190, 0), None)], [])],
->>>>>>> bf89df5b
+                  (5, 10, 195, 10), None)], [])],
         base_url='http://weasyprint.org/foo/bar/')
 
     # Relative URI reference without a base URI: allowed for links
@@ -737,14 +711,9 @@
         '''
             <body style="width: 200px">
             <a href="../lipsum" style="display: block; margin: 10px 5px">
-<<<<<<< HEAD
-        ''', [[('external', '../lipsum', (5, 10, 195, 10))]], [{}],
-        [([('external', '../lipsum', (5, 10, 195, 10))], [])], base_url=None)
-=======
-        ''', [[('external', '../lipsum', (5, 10, 190, 0), None)]], [{}],
-        [([('external', '../lipsum', (5, 10, 190, 0), None)], [])],
+        ''', [[('external', '../lipsum', (5, 10, 195, 10), None)]], [{}],
+        [([('external', '../lipsum', (5, 10, 195, 10), None)], [])],
         base_url=None)
->>>>>>> bf89df5b
 
     # Relative URI reference without a base URI: not supported for -weasy-link
     assert_links(
@@ -763,19 +732,12 @@
             <a href="#lipsum" id="lipsum"
                 style="display: block; margin: 10px 5px"></a>
             <a href="http://weasyprint.org/" style="display: block"></a>
-<<<<<<< HEAD
-        ''', [[('internal', 'lipsum', (5, 10, 195, 10)),
-               ('external', 'http://weasyprint.org/', (0, 10, 200, 10))]],
+        ''', [[
+            ('internal', 'lipsum', (5, 10, 195, 10), None),
+            ('external', 'http://weasyprint.org/', (0, 10, 200, 10), None)]],
         [{'lipsum': (5, 10)}],
-        [([('internal', 'lipsum', (5, 10, 195, 10)),
-           ('external', 'http://weasyprint.org/', (0, 10, 200, 10))],
-=======
-        ''', [[('internal', 'lipsum', (5, 10, 190, 0), None),
-               ('external', 'http://weasyprint.org/', (0, 10, 200, 0), None)]],
-        [{'lipsum': (5, 10)}],
-        [([('internal', 'lipsum', (5, 10, 190, 0), None),
-           ('external', 'http://weasyprint.org/', (0, 10, 200, 0), None)],
->>>>>>> bf89df5b
+        [([('internal', 'lipsum', (5, 10, 195, 10), None),
+           ('external', 'http://weasyprint.org/', (0, 10, 200, 10), None)],
           [('lipsum', 5, 10)])],
         base_url=None)
 
@@ -785,16 +747,10 @@
             <div style="-weasy-link: url(#lipsum);
                         margin: 10px 5px" id="lipsum">
         ''',
-<<<<<<< HEAD
-        [[('internal', 'lipsum', (5, 10, 195, 10))]],
+        [[('internal', 'lipsum', (5, 10, 195, 10), None)]],
         [{'lipsum': (5, 10)}],
-        [([('internal', 'lipsum', (5, 10, 195, 10))], [('lipsum', 5, 10)])],
-=======
-        [[('internal', 'lipsum', (5, 10, 190, 0), None)]],
-        [{'lipsum': (5, 10)}],
-        [([('internal', 'lipsum', (5, 10, 190, 0), None)],
+        [([('internal', 'lipsum', (5, 10, 195, 10), None)],
           [('lipsum', 5, 10)])],
->>>>>>> bf89df5b
         base_url=None)
 
     assert_links(
@@ -804,13 +760,8 @@
                 <a href="#lipsum"></a>
                 <a href="#missing" id="lipsum"></a>
         ''',
-<<<<<<< HEAD
-        [[('internal', 'lipsum', (0, 0, 200, 15)),
-          ('internal', 'missing', (0, 15, 200, 30))]],
-=======
         [[('internal', 'lipsum', (0, 0, 200, 15), None),
-          ('internal', 'missing', (0, 15, 200, 15), None)]],
->>>>>>> bf89df5b
+          ('internal', 'missing', (0, 15, 200, 30), None)]],
         [{'lipsum': (0, 15)}],
         [([('internal', 'lipsum', (0, 0, 200, 15), None)],
           [('lipsum', 0, 15)])],
@@ -824,16 +775,10 @@
             <a href="#lipsum" id="lipsum" style="display: block; height: 20px;
                 transform: rotate(90deg) scale(2)">
         ''',
-<<<<<<< HEAD
-        [[('internal', 'lipsum', (30, 10, 70, 210))]],
+        [[('internal', 'lipsum', (30, 10, 70, 210), None)]],
         [{'lipsum': (70, 10)}],
-        [([('internal', 'lipsum', (30, 10, 70, 210))], [('lipsum', 70, 10)])],
-=======
-        [[('internal', 'lipsum', (30, 10, 40, 200), None)]],
-        [{'lipsum': (70, 10)}],
-        [([('internal', 'lipsum', (30, 10, 40, 200), None)],
+        [([('internal', 'lipsum', (30, 10, 70, 210), None)],
           [('lipsum', 70, 10)])],
->>>>>>> bf89df5b
         round=True)
 
     # Download for attachment
