--- conflicted
+++ resolved
@@ -527,7 +527,7 @@
                         children, line_children, waiting_children,
                         waiting_floats, absolute_boxes, fixed_boxes,
                         line_placeholders, float_widths, max_position_x,
-                        position_x):
+                        position_x, max_position_y):
     if child.is_absolutely_positioned():
         child.position_x = position_x
         placeholder = AbsolutePlaceholder(child)
@@ -556,8 +556,10 @@
             # added here, and not in iter_line_boxes
             waiting_floats.append(child)
         else:
-            child = float_layout(
-                context, child, containing_block, absolute_boxes, fixed_boxes)
+            # TODO: handle skip_stack and float_resume_at
+            child, float_resume_at = float_layout(
+                context, child, containing_block, absolute_boxes, fixed_boxes,
+                max_position_y, skip_stack=None)
             waiting_children.append((index, child))
 
             # Translate previous line children
@@ -592,7 +594,7 @@
 def _break_waiting_children(context, box, max_x, initial_skip_stack,
                             absolute_boxes, fixed_boxes, line_placeholders,
                             waiting_floats, line_children, children,
-                            waiting_children):
+                            waiting_children, max_position_y):
     if waiting_children:
         # Too wide, try to cut inside waiting children, starting from the end.
         # TODO: we should take care of children added into absolute_boxes,
@@ -609,7 +611,7 @@
                 new_child, child_resume_at, _, _, _, _ = split_inline_level(
                     context, child, child.position_x, max_x, None, box,
                     absolute_boxes, fixed_boxes, line_placeholders,
-                    waiting_floats, line_children)
+                    waiting_floats, line_children, max_position_y)
 
                 children.extend(waiting_children_copy)
                 if new_child is None:
@@ -703,80 +705,14 @@
     for i, child in enumerate(box.children[skip:]):
         index = i + skip
         child.position_y = box.position_y
-<<<<<<< HEAD
-        if child.is_absolutely_positioned():
-            child.position_x = position_x
-            placeholder = AbsolutePlaceholder(child)
-            line_placeholders.append(placeholder)
-            waiting_children.append((index, placeholder))
-            if child.style['position'] == 'absolute':
-                absolute_boxes.append(placeholder)
-            else:
-                fixed_boxes.append(placeholder)
-            continue
-        elif child.is_floated():
-            child.position_x = position_x
-            float_width = shrink_to_fit(context, child, containing_block.width)
-
-            # To retrieve the real available space for floats, we must remove
-            # the trailing whitespaces from the line
-            non_floating_children = [
-                child_ for _, child_ in (children + waiting_children)
-                if not child_.is_floated()]
-            if non_floating_children:
-                float_width -= trailing_whitespace_size(
-                    context, non_floating_children[-1])
-
-            if float_width > max_x - position_x or waiting_floats:
-                # TODO: the absolute and fixed boxes in the floats must be
-                # added here, and not in iter_line_boxes
-                waiting_floats.append(child)
-            else:
-                # TODO: handle skip_stack and float_resume_at
-                child, float_resume_at = float_layout(
-                    context, child, containing_block, absolute_boxes,
-                    fixed_boxes, max_position_y, skip_stack=None)
-                waiting_children.append((index, child))
-
-                # Translate previous line children
-                dx = max(child.margin_width(), 0)
-                float_widths[child.style['float']] += dx
-                if child.style['float'] == 'left':
-                    if isinstance(box, boxes.LineBox):
-                        # The parent is the line, update the current position
-                        # for the next child. When the parent is not the line
-                        # (it is an inline block), the current position of the
-                        # line is updated by the box itself (see next
-                        # split_inline_level call).
-                        position_x += dx
-                elif child.style['float'] == 'right':
-                    # Update the maximum x position for the next children
-                    max_x -= dx
-                for _, old_child in line_children:
-                    if not old_child.is_in_normal_flow():
-                        continue
-                    if ((child.style['float'] == 'left' and
-                            box.style['direction'] == 'ltr') or
-                        (child.style['float'] == 'right' and
-                            box.style['direction'] == 'rtl')):
-                        old_child.translate(dx=dx)
-            float_resume_index = index + 1
-            continue
-        elif child.is_running():
-            running_name = child.style['position'][1]
-            page = context.current_page
-            context.running_elements[running_name][page].append(child)
-=======
-
         if not child.is_in_normal_flow():
             _out_of_flow_layout(
                 context, box, containing_block, index, child, children,
                 line_children, waiting_children, waiting_floats,
                 absolute_boxes, fixed_boxes, line_placeholders, float_widths,
-                max_x, position_x)
+                max_x, position_x, max_position_y)
             if child.is_floated():
                 float_resume_index = index + 1
->>>>>>> 754eb8f0
             continue
 
         is_last_child = (index == len(box.children) - 1)
@@ -786,12 +722,8 @@
             split_inline_level(
                 context, child, position_x, available_width, skip_stack,
                 containing_block, absolute_boxes, fixed_boxes,
-<<<<<<< HEAD
                 line_placeholders, child_waiting_floats, line_children,
                 max_position_y))
-        if last_child and right_spacing and resume_at is None:
-=======
-                line_placeholders, child_waiting_floats, line_children))
         if box.style['direction'] == 'rtl':
             end_spacing = left_spacing
             max_x -= new_float_widths['left']
@@ -799,7 +731,6 @@
             end_spacing = right_spacing
             max_x -= new_float_widths['right']
         if is_last_child and end_spacing and resume_at is None:
->>>>>>> 754eb8f0
             # TODO: we should take care of children added into absolute_boxes,
             # fixed_boxes and other lists.
             available_width -= end_spacing
@@ -854,107 +785,12 @@
             new_position_x = new_child.position_x + new_child.margin_width()
 
             if new_position_x > max_x and not trailing_whitespace:
-<<<<<<< HEAD
-                if waiting_children:
-                    # Too wide, let's try to cut inside waiting children,
-                    # starting from the end.
-                    # TODO: we should take care of children added into
-                    # absolute_boxes, fixed_boxes and other lists.
-                    waiting_children_copy = waiting_children[:]
-                    break_found = False
-                    while waiting_children_copy:
-                        child_index, child = waiting_children_copy.pop()
-                        # TODO: should we also accept relative children?
-                        if (child.is_in_normal_flow() and
-                                can_break_inside(child)):
-                            # We break the waiting child at its last possible
-                            # breaking point.
-                            # TODO: The dirty solution chosen here is to
-                            # decrease the actual size by 1 and render the
-                            # waiting child again with this constraint. We may
-                            # find a better way.
-                            max_x = child.position_x + child.margin_width() - 1
-                            child_new_child, child_resume_at, _, _, _, _ = (
-                                split_inline_level(
-                                    context, child, child.position_x, max_x,
-                                    None, box, absolute_boxes, fixed_boxes,
-                                    line_placeholders, waiting_floats,
-                                    line_children, max_position_y))
-
-                            # As PangoLayout and PangoLogAttr don't always
-                            # agree, we have to rely on the actual split to
-                            # know whether the child was broken.
-                            # https://github.com/Kozea/WeasyPrint/issues/614
-                            break_found = child_resume_at is not None
-                            if child_resume_at is None:
-                                # PangoLayout decided not to break the child
-                                child_resume_at = {0: None}
-                            # TODO: use this when Pango is always 1.40.13+:
-                            # break_found = True
-
-                            children = children + waiting_children_copy
-                            if child_new_child is None:
-                                # May be None where we have an empty TextBox.
-                                assert isinstance(child, boxes.TextBox)
-                            else:
-                                children += [(child_index, child_new_child)]
-
-                            # As this child has already been broken
-                            # following the original skip stack, we have to
-                            # add the original skip stack to the partial
-                            # skip stack we get after the new rendering.
-
-                            # Combining skip stacks is a bit complicated
-                            # We have to:
-                            # - set `child_index` as the first number
-                            # - append the new stack if it's an absolute one
-                            # - otherwise append the combined stacks
-                            #   (resume_at + initial_skip_stack)
-
-                            # extract the initial index
-                            if initial_skip_stack is None:
-                                current_skip_stack = None
-                                initial_index = 0
-                            else:
-                                (initial_index, current_skip_stack), = (
-                                    initial_skip_stack.items())
-                            # child_resume_at is an absolute skip stack
-                            if child_index > initial_index:
-                                resume_at = {child_index: child_resume_at}
-                                break
-
-                            # combine the stacks
-                            current_resume_at = child_resume_at
-                            stack = []
-                            while current_skip_stack and current_resume_at:
-                                (skip, current_skip_stack), = (
-                                    current_skip_stack.items())
-                                (resume, current_resume_at), = (
-                                    current_resume_at.items())
-                                stack.append(skip + resume)
-                                if resume != 0:
-                                    break
-                            resume_at = current_resume_at
-                            while stack:
-                                resume_at = {stack.pop(): resume_at}
-                            # insert the child index
-                            resume_at = {child_index: resume_at}
-                            break
-                    if break_found:
-                        break
-                if children:
-                    # Too wide, can't break waiting children and the inline is
-                    # non-empty: put child entirely on the next line.
-                    resume_at = {children[-1][0] + 1: None}
-                    child_waiting_floats = []
-=======
                 previous_resume_at = _break_waiting_children(
                     context, box, max_x, initial_skip_stack, absolute_boxes,
                     fixed_boxes, line_placeholders, waiting_floats,
-                    line_children, children, waiting_children)
+                    line_children, children, waiting_children, max_position_y)
                 if previous_resume_at:
                     resume_at = previous_resume_at
->>>>>>> 754eb8f0
                     break
 
             position_x = new_position_x
