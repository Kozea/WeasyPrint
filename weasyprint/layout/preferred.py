# coding: utf8
"""
    weasyprint.layout.preferred
    ---------------------------

    Preferred and minimum preferred width, aka. the shrink-to-fit algorithm.

    :copyright: Copyright 2011-2012 Simon Sapin and contributors, see AUTHORS.
    :license: BSD, see LICENSE for details.

"""

from __future__ import division, unicode_literals

import cairo

from ..formatting_structure import boxes
from .. import text


def shrink_to_fit(document, box, available_width):
    """Return the shrink-to-fit width of ``box``.

    *Warning:* both available_outer_width and the return value are
    for width of the *content area*, not margin area.

    http://www.w3.org/TR/CSS21/visudet.html#float-width

    """
    return min(
        max(
            preferred_minimum_width(document, box, outer=False),
            available_width),
        preferred_width(document, box, outer=False))


def preferred_minimum_width(document, box, outer=True):
    """Return the preferred minimum width for ``box``.

    This is the width by breaking at every line-break opportunity.

    """
    if isinstance(box, boxes.BlockContainerBox):
        if box.is_table_wrapper:
            return table_preferred_minimum_width(document, box, outer)
        else:
            return block_preferred_minimum_width(document, box, outer)
    elif isinstance(box, (boxes.InlineBox, boxes.LineBox)):
        return inline_preferred_minimum_width(document, box, outer)
    elif isinstance(box, boxes.ReplacedBox):
        return replaced_preferred_width(box, outer)
    else:
        raise TypeError(
            'Preferred minimum width for %s not handled yet' %
            type(box).__name__)


def preferred_width(document, box, outer=True):
    """Return the preferred width for ``box``.

    This is the width by only breaking at forced line breaks.

    """
    if isinstance(box, boxes.BlockContainerBox):
        if box.is_table_wrapper:
            return table_preferred_width(document, box, outer)
        else:
            return block_preferred_width(document, box, outer)
    elif isinstance(box, (boxes.InlineBox, boxes.LineBox)):
        return inline_preferred_width(document, box, outer)
    elif isinstance(box, boxes.ReplacedBox):
        return replaced_preferred_width(box, outer)
    else:
        raise TypeError(
            'Preferred width for %s not handled yet' % type(box).__name__)


def _block_preferred_width(document, box, function, outer):
    """Helper to create ``block_preferred_*_width.``"""
    width = box.style.width
    if width == 'auto' or width.unit == '%':
        # "percentages on the following properties are treated instead as
        #  though they were the following: width: auto"
        # http://dbaron.org/css/intrinsic/#outer-intrinsic
        children_widths = [
            function(document, child, outer=True) for child in box.children
            if not child.is_absolutely_positioned()]
        width = max(children_widths) if children_widths else 0
    else:
        assert width.unit == 'px'
        width = width.value

    return adjust(box, outer, width)


def adjust(box, outer, width):
    """Add paddings, borders and margins to ``width`` when ``outer`` is set."""
    if not outer:
        return width

    min_width = box.style.min_width
    max_width = box.style.max_width
    min_width = min_width.value if min_width.unit != '%' else 0
    max_width = max_width.value if max_width.unit != '%' else float('inf')

    fixed = max(min_width, min(width, max_width))
    percentages = 0

    for value in ('margin_left', 'margin_right',
                  'padding_left', 'padding_right'):
        # Padding and border are set on the table, not on the wrapper
        # http://www.w3.org/TR/CSS21/tables.html#model
        # TODO: clean this horrible hack!
        if box.is_table_wrapper and value == 'padding_left':
            box = box.get_wrapped_table()

        style_value = box.style[value]
        if style_value != 'auto':
            if style_value.unit == 'px':
                fixed += style_value.value
            else:
                assert style_value.unit == '%'
                percentages += style_value.value

    fixed += box.style.border_left_width + box.style.border_right_width

    if percentages < 100:
        return fixed / (1 - percentages / 100.)
    else:
        # Pathological case, ignore
        return 0


def block_preferred_minimum_width(document, box, outer=True):
    """Return the preferred minimum width for a ``BlockBox``."""
    return _block_preferred_width(
        document, box, preferred_minimum_width, outer)


def block_preferred_width(document, box, outer=True):
    """Return the preferred width for a ``BlockBox``."""
    return _block_preferred_width(document, box, preferred_width, outer)


def inline_preferred_minimum_width(document, box, outer=True, skip_stack=None,
                                   first_line=False):
    """Return the preferred minimum width for an ``InlineBox``.

    The width is calculated from the lines from ``skip_stack``. If
    ``first_line`` is ``True``, only the first line minimum width is
    calculated.

    """
    widest_line = 0
    if skip_stack is None:
        skip = 0
    else:
        skip, skip_stack = skip_stack
    for index, child in box.enumerate_skip(skip):
        if not child.is_in_normal_flow():
            continue  # Skip

        if isinstance(child, boxes.InlineReplacedBox):
            # Images are on their own line
            current_line = replaced_preferred_width(child)
        elif isinstance(child, boxes.InlineBlockBox):
            if child.is_table_wrapper:
                current_line = table_preferred_minimum_width(document, child)
            else:
                current_line = block_preferred_minimum_width(document, child)
        elif isinstance(child, boxes.InlineBox):
            # TODO: handle forced line breaks
            current_line = inline_preferred_minimum_width(
                document, child, skip_stack=skip_stack, first_line=first_line)
        else:
            assert isinstance(child, boxes.TextBox)
<<<<<<< HEAD
            widths = text_lines_width(document, child, width=0, skip=skip)
            if first_line:
                return next(widths)
            else:
                current_line = max(widths)
=======
            current_line = max(text.line_widths(document, child, width=0))
>>>>>>> 9fde81d0
        widest_line = max(widest_line, current_line)
    return adjust(box, outer, widest_line)


def inline_preferred_width(document, box, outer=True):
    """Return the preferred width for an ``InlineBox``."""
    widest_line = 0
    current_line = 0
    for child in box.children:
        if not child.is_in_normal_flow():
            continue  # Skip

        if isinstance(child, boxes.InlineReplacedBox):
            # No line break around images
            current_line += replaced_preferred_width(child)
        elif isinstance(child, boxes.InlineBlockBox):
            if child.is_table_wrapper:
                current_line += table_preferred_width(document, child)
            else:
                current_line += block_preferred_width(document, child)
        elif isinstance(child, boxes.InlineBox):
            # TODO: handle forced line breaks
            current_line += inline_preferred_width(document, child)
        else:
            assert isinstance(child, boxes.TextBox)
            lines = list(text.line_widths(document, child, width=None))
            assert lines
            # The first text line goes on the current line
            current_line += lines[0]
            if len(lines) > 1:
                # Forced line break
                widest_line = max(widest_line, current_line)
                if len(lines) > 2:
                    widest_line = max(widest_line, max(lines[1:-1]))
                current_line = lines[-1]
    widest_line = max(widest_line, current_line)

    return adjust(box, outer, widest_line)


def table_and_columns_preferred_widths(document, box, outer=True,
                                       resolved_table_width=False):
    """Return preferred widths for the table and its columns.

    If ``resolved_table_width`` is ``True``, the resolved width (instead of the
    one given in ``box.style``) is used to get the preferred widths.

    The tuple returned is
    ``(table_preferred_minimum_width, table_preferred_width,
    column_preferred_minimum_widths, column_preferred_widths)``

    """
    table = box.get_wrapped_table()

    nb_columns = 0
    if table.column_groups:
        last_column_group = table.column_groups[-1]
        # Column groups always have at least one child column.
        last_column = last_column_group.children[-1]
        # +1 as the grid starts at 0
        nb_columns = last_column.grid_x + 1

    rows = []
    for i, row_group in enumerate(table.children):
        for j, row in enumerate(row_group.children):
            rows.append(row)
            if row.children:
                last_cell = row.children[-1]
                row_grid_width = last_cell.grid_x + last_cell.colspan
                nb_columns = max(nb_columns, row_grid_width)
    nb_rows = len(rows)

    colspan_cells = []
    grid = [[None] * nb_columns for i in range(nb_rows)]
    for i, row in enumerate(rows):
        for cell in row.children:
            if cell.colspan == 1:
                grid[i][cell.grid_x] = cell
            else:
                cell.grid_y = i
                colspan_cells.append(cell)

    # Point #1
    column_preferred_widths = [[0] * nb_rows for i in range(nb_columns)]
    column_preferred_minimum_widths = [
        [0] * nb_rows for i in range(nb_columns)]
    for i, row in enumerate(grid):
        for j, cell in enumerate(row):
            if cell:
                # TODO: when border-collapse: collapse; set outer=False
                column_preferred_widths[j][i] = \
                    preferred_width(document, cell)
                column_preferred_minimum_widths[j][i] = \
                    preferred_minimum_width(document, cell)

    column_preferred_widths = [
        max(widths) if widths else 0
        for widths in column_preferred_widths]
    column_preferred_minimum_widths = [
        max(widths) if widths else 0
        for widths in column_preferred_minimum_widths]

    # Point #2
    column_groups_widths = []
    column_widths = [None] * nb_columns
    for column_group in table.column_groups:
        assert isinstance(column_group, boxes.TableColumnGroupBox)
        column_groups_widths.append((column_group, column_group.style.width))
        for column in column_group.children:
            assert isinstance(column, boxes.TableColumnBox)
            column_widths[column.grid_x] = column.style.width

    # TODO: handle percentages for column widths
    if column_widths:
        for widths in (column_preferred_widths,
                       column_preferred_minimum_widths):
            for i, width in enumerate(widths):
                column_width = column_widths[i]
                if (column_width and column_width != 'auto' and
                    column_width.unit != '%'):
                    widths[i] = max(column_width.value, widths[i])

    # Point #3
    for cell in colspan_cells:
        column_slice = slice(cell.grid_x, cell.grid_x + cell.colspan)

        # TODO: when border-collapse: collapse; set outer=False
        cell_width = (
            preferred_width(document, cell) -
            table.style.border_spacing[0] * (cell.colspan - 1))
        columns_width = sum(column_preferred_widths[column_slice])
        if cell_width > columns_width:
            added_space = (cell_width - columns_width) / cell.colspan
            for i in range(cell.grid_x, cell.grid_x + cell.colspan):
                column_preferred_widths[i] += added_space

        # TODO: when border-collapse: collapse; set outer=False
        cell_minimum_width = (
            preferred_minimum_width(document, cell) -
            table.style.border_spacing[0] * (cell.colspan - 1))
        columns_minimum_width = sum(
            column_preferred_minimum_widths[column_slice])
        if cell_minimum_width > columns_minimum_width:
            added_space = (
                (cell_minimum_width - columns_minimum_width) / cell.colspan)
            for i in range(cell.grid_x, cell.grid_x + cell.colspan):
                column_preferred_minimum_widths[i] += added_space

    # Point #4
    for column_group, column_group_width in column_groups_widths:
        # TODO: handle percentages for column group widths
        if (column_group_width and column_group_width != 'auto' and
            column_group_width.unit != '%'):
            column_indexes = [
                column.grid_x for column in column_group.children]
            columns_width = sum(
                column_preferred_minimum_widths[index]
                for index in column_indexes)
            column_group_width = column_group_width.value
            if column_group_width > columns_width:
                added_space = (
                    (column_group_width - columns_width) / len(column_indexes))
                for i in column_indexes:
                    column_preferred_minimum_widths[i] += added_space
                    # The spec seems to say that the colgroup's width is just a
                    # hint for column group's columns minimum width, but if the
                    # sum of the preferred maximum width of the colums is lower
                    # or greater than the colgroup's one, then the columns
                    # don't follow the hint. These lines make the preferred
                    # width equal or greater than the minimum preferred width.
                    if (column_preferred_widths[i] <
                        column_preferred_minimum_widths[i]):
                        column_preferred_widths[i] = \
                            column_preferred_minimum_widths[i]

    total_border_spacing = (nb_columns + 1) * table.style.border_spacing[0]
    table_preferred_minimum_width = (
        sum(column_preferred_minimum_widths) + total_border_spacing)
    table_preferred_width = sum(column_preferred_widths) + total_border_spacing

    captions = [child for child in box.children
                if child is not table and not child.is_absolutely_positioned()]

    if captions:
        caption_width = max(
            preferred_minimum_width(document, caption) for caption in captions)
    else:
        caption_width = 0

    if table.style.width != 'auto':
        # Take care of the table width
        if resolved_table_width:
            if table.width > table_preferred_minimum_width:
                table_preferred_minimum_width = table.width
        else:
            if (table.style.width.unit != '%' and
                table.style.width.value > table_preferred_minimum_width):
                table_preferred_minimum_width = table.style.width.value

    if table_preferred_minimum_width < caption_width:
        table_preferred_minimum_width = caption_width

    if table_preferred_minimum_width > table_preferred_width:
        table_preferred_width = table_preferred_minimum_width

    return (
        table_preferred_minimum_width, table_preferred_width,
        column_preferred_minimum_widths, column_preferred_widths)


def table_preferred_minimum_width(document, box, outer=True):
    """Return the preferred minimum width for a ``TableBox``. wrapper"""
    minimum_width, _, _, _ = table_and_columns_preferred_widths(document, box)
    return adjust(box, outer, minimum_width)


def table_preferred_width(document, box, outer=True):
    """Return the preferred width for a ``TableBox`` wrapper."""
    _, width, _, _ = table_and_columns_preferred_widths(document, box)
    return adjust(box, outer, width)


<<<<<<< HEAD
def text_lines_width(document, box, width, skip=None):
    """Return the list of line widths for a ``TextBox``."""
    context = cairo.Context(document.surface)
    # TODO: without the lstrip, we get an extra empty line at the beginning. Is
    # there a better solution to avoid that?
    fragment = TextFragment(
        box.text[skip:].lstrip(), box.style, context, width)
    return fragment.line_widths()


=======
>>>>>>> 9fde81d0
def replaced_preferred_width(box, outer=True):
    """Return the preferred minimum width for an ``InlineReplacedBox``."""
    width = box.style.width
    if width == 'auto' or width.unit == '%':
        # TODO: handle the images with no intinsic width
        _, width, _ = box.replacement
    else:
        assert width.unit == 'px'
        width = width.value
    return adjust(box, outer, width)<|MERGE_RESOLUTION|>--- conflicted
+++ resolved
@@ -174,15 +174,11 @@
                 document, child, skip_stack=skip_stack, first_line=first_line)
         else:
             assert isinstance(child, boxes.TextBox)
-<<<<<<< HEAD
-            widths = text_lines_width(document, child, width=0, skip=skip)
+            widths = text.line_widths(document, child, width=0, skip=skip)
             if first_line:
                 return next(widths)
             else:
                 current_line = max(widths)
-=======
-            current_line = max(text.line_widths(document, child, width=0))
->>>>>>> 9fde81d0
         widest_line = max(widest_line, current_line)
     return adjust(box, outer, widest_line)
 
@@ -405,19 +401,6 @@
     return adjust(box, outer, width)
 
 
-<<<<<<< HEAD
-def text_lines_width(document, box, width, skip=None):
-    """Return the list of line widths for a ``TextBox``."""
-    context = cairo.Context(document.surface)
-    # TODO: without the lstrip, we get an extra empty line at the beginning. Is
-    # there a better solution to avoid that?
-    fragment = TextFragment(
-        box.text[skip:].lstrip(), box.style, context, width)
-    return fragment.line_widths()
-
-
-=======
->>>>>>> 9fde81d0
 def replaced_preferred_width(box, outer=True):
     """Return the preferred minimum width for an ``InlineReplacedBox``."""
     width = box.style.width
