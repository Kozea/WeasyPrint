--- conflicted
+++ resolved
@@ -120,7 +120,6 @@
     ''')
 
 
-<<<<<<< HEAD
 def test_max_lines_ellipsis():
     assert_pixels('max_lines_ellipsis', 10, 10, '''
         BBBBBBBB__
@@ -270,7 +269,8 @@
         <p>aaa</p>
       </div>
     ''')
-=======
+
+
 def test_text_align_right():
     assert_pixels('text_align_right', 9, 6, '''
         _________
@@ -463,5 +463,4 @@
           text-decoration: line-through blue;
         }
       </style>
-      <div>abc</div>''')
->>>>>>> 50923ec7
+      <div>abc</div>''')