--- conflicted
+++ resolved
@@ -664,42 +664,40 @@
 @assert_no_logs
 def test_float_split_11(assert_pixels):
     assert_pixels('''
-<<<<<<< HEAD
-        BBBBBBBBBBBBBBBB
-        BBBBBBBBBBBBBBBB
-        BBBBBBBBBBBBBBBB
-        BBBBBBBBBBBBBBBB
-        BBBBBBBBBBBBBBBB
-        BBBBGG______BBBB
-        BBBBGG______BBBB
-        BBBB________BBBB
-        BBBB________BBBB
-        ________________
-    ''', '''
-        <style>
-            @font-face {src: url(weasyprint.otf); font-family: weasyprint}
-            @page {
-                size: 16px 5px;
-            }
-            body {
-                color: lime;
-                font-family: weasyprint;
-                font-size: 2px;
-                line-height: 1;
-            }
-            article {
-                background: blue;
-                height: 5px;
-            }
-            div {
-                background: red;
-                color: blue;
-            }
-        </style>
-        <article></article>
-        a
-        <div style="float: left"><p>aa<p>aa</div>
-        <div style="float: right"><p>bb<p>bb</div>''')
+        ________________
+        _BBBBBBBBBB_____
+        _BBBBBBBBBB_____
+        _BBBBBBBBBB_____
+        _BBBBBBBBBB_____
+        ________________
+        ________________
+        ________________
+        _BBBB___________
+        _BBBB___________
+        _rrrrrrrrrrrrrr_
+        _rrrrrrrrrrrrrr_
+        ________________
+        ________________
+    ''', '''
+        <style>
+            @font-face {src: url(weasyprint.otf); font-family: weasyprint}
+            @page {
+                margin: 1px;
+                size: 16px 7px;
+            }
+            body {
+                color: red;
+                font-family: weasyprint;
+                font-size: 2px;
+                line-height: 1;
+            }
+            div.split {
+                color: blue;
+                float: right;
+            }
+        </style>
+        <div class="split">aaaaa aaaaa aa</div>
+        bbbbbbb''')
 
 
 @assert_no_logs
@@ -756,43 +754,19 @@
         BBBBGG______BBBB
         BBBB________BBBB
         BBBB________BBBB
-=======
-        ________________
-        _BBBBBBBBBB_____
-        _BBBBBBBBBB_____
-        _BBBBBBBBBB_____
-        _BBBBBBBBBB_____
-        ________________
-        ________________
-        ________________
-        _BBBB___________
-        _BBBB___________
-        _rrrrrrrrrrrrrr_
-        _rrrrrrrrrrrrrr_
-        ________________
->>>>>>> 9ce65478
-        ________________
-    ''', '''
-        <style>
-            @font-face {src: url(weasyprint.otf); font-family: weasyprint}
-            @page {
-<<<<<<< HEAD
+        ________________
+    ''', '''
+        <style>
+            @font-face {src: url(weasyprint.otf); font-family: weasyprint}
+            @page {
                 size: 16px 5px;
             }
             body {
                 color: lime;
-=======
-                margin: 1px;
-                size: 16px 7px;
-            }
-            body {
-                color: red;
->>>>>>> 9ce65478
-                font-family: weasyprint;
-                font-size: 2px;
-                line-height: 1;
-            }
-<<<<<<< HEAD
+                font-family: weasyprint;
+                font-size: 2px;
+                line-height: 1;
+            }
             article {
                 background: blue;
                 height: 5px;
@@ -807,12 +781,43 @@
           <div style="float: left"><p>a<p>aa</div>
           a
           <div style="float: right"><p>bb<p>bb</div>''')
-=======
-            div.split {
-                color: blue;
-                float: right;
-            }
-        </style>
-        <div class="split">aaaaa aaaaa aa</div>
-        bbbbbbb''')
->>>>>>> 9ce65478
+
+
+@assert_no_logs
+def test_float_split_14(assert_pixels):
+    assert_pixels('''
+        BBBBBBBBBBBBBBBB
+        BBBBBBBBBBBBBBBB
+        BBBBBBBBBBBBBBBB
+        BBBBBBBBBBBBBBBB
+        BBBBBBBBBBBBBBBB
+        BBBBGG______BBBB
+        BBBBGG______BBBB
+        BBBB________BBBB
+        BBBB________BBBB
+        ________________
+    ''', '''
+        <style>
+            @font-face {src: url(weasyprint.otf); font-family: weasyprint}
+            @page {
+                size: 16px 5px;
+            }
+            body {
+                color: lime;
+                font-family: weasyprint;
+                font-size: 2px;
+                line-height: 1;
+            }
+            article {
+                background: blue;
+                height: 5px;
+            }
+            div {
+                background: red;
+                color: blue;
+            }
+        </style>
+        <article></article>
+        a
+        <div style="float: left"><p>aa<p>aa</div>
+        <div style="float: right"><p>bb<p>bb</div>''')